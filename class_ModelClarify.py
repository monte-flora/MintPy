import numpy as np
import pandas as pd
from PermutationImportance.permutation_importance import sklearn_permutation_importance
from sklearn.metrics import roc_auc_score, roc_curve, average_precision_score
from treeinterpreter import treeinterpreter as ti

list_of_acceptable_tree_models = ['RandomForestClassifier', 'RandomForestRegressor',
    'DecisionTreeClassifier', 'ExtraTreesClassifier', 'ExtraTreesRegressor']

class ModelClarify():

    '''
    Class for computing various ML model interpretations...blah blah blah

    Args:
        model : a scikit-learn model
        examples_in : pandas DataFrame or ndnumpy array. If ndnumpy array, make sure
            to specify the feature names
        targets_in: numpy array of targets/labels
        classification: defaults to True for classification problems. 
            Set to false otherwise.
        feature_names : defaults to None. Should only be set if examples_in is a 
            nd.numpy array. Make sure it's a list
    '''

    def __init__(self, model, examples_in, targets_in, classification=True, 
            feature_names=None):

        self._model    = model
        self._examples = examples_in
        self._targets  = targets_in

        if isinstance(self._examples, np.ndarray): 
            self._feature_names  = feature_names
        else:
            self._feature_names  = examples_in.columns.to_list()

        self._classification = classification

    def get_indices_based_on_performance(self, num_indices=10):

        '''
        Determines the best 'hits' (forecast probabilties closest to 1)
        or false alarms (forecast probabilities furthest from 0 )
        or misses (forecast probabilties furthest from 1 )

        The returned dictionary below can be passed into interpert_tree_based_model()

        Args:
        ------------------
            num_indices : Integer representing the number of indices (examples) to return.
                          Default is 10
        '''
        
        if isinstance(self._examples, pd.DataFrame): examples_cp = self._examples.to_numpy()

        #get indices for each binary class
        positive_idx = np.where(self._targets > 0)
        negative_idx = np.where(self._targets < 1)

        #get targets for each binary class
        positive_class = self._targets[positive_idx[0]]
        negative_class = self._targets[negative_idx[0]]    
    
        #compute forecast probabilities for each binary class
        forecast_probabilities_on_pos_class = self._model.predict_proba(examples_cp[positive_idx[0], :])[:,1]
        forecast_probabilities_on_neg_class = self._model.predict_proba(examples_cp[negative_idx[0], :])[:,1]
    
        #compute the absolute difference
        diff_from_pos = abs(positive_class - forecast_probabilities_on_pos_class)
        diff_from_neg = abs(negative_class - forecast_probabilities_on_neg_class)
    
        #sort based on difference and store in array
        sorted_diff_for_hits = np.array( sorted( zip(diff_from_pos, positive_idx[0]), key = lambda x:x[0]))
        sorted_diff_for_misses = np.array( sorted( zip(diff_from_pos, positive_idx[0]), key = lambda x:x[0], reverse=True ))
        sorted_diff_for_false_alarms = np.array( sorted( zip(diff_from_neg, negative_idx[0]), key = lambda x:x[0], reverse=True )) 

        #store all resulting indicies in one dictionary
        adict =  { 
                    'hits': [ sorted_diff_for_hits[i][1] for i in range(num_indices+1) ],
                    'false_alarms': [ sorted_diff_for_false_alarms[i][1] for i in range(num_indices+1) ],
                    'misses': [ sorted_diff_for_misses[i][1] for i in range(num_indices+1) ]
                    } 

        for key in list(adict.keys()):
            adict[key] = np.array(adict[key]).astype(int)

        return adict  

    def tree_interpreter_performance_based(self, performance_dict=None):

        '''
        Method for intrepreting tree based ML models using treeInterpreter. 
        Uses indices from dictionary returned by get_indices_based_on_performance()

        ADD REFERENCE HERE SOMEWHERE

        '''

        # check to make sure model is of type Tree
        if (type(self._model).__name__ not in list_of_acceptable_tree_models):
            raise Exception(f'{model_name} model is not accepted for this method.')                
        
        if (performance_dict is None): 
            performance_dict = self.get_indices_based_on_performance()

        # will be returned; a list of pandas dataframes, one for each performance dict key
        list_of_dfs = []

        for key,values in zip(performance_dict.keys(), performance_dict.values()):

            # number of examples
            n_examples = values.shape[0]

            # get examples for key
            tmp_examples = self._examples.loc[values,:]

            print( f'Interpreting {n_examples} examples from {key}')
            prediction, bias, contributions = ti.predict( self._model, tmp_examples)

            forecast_probabilities = self._model.predict_proba(tmp_examples)[:,1]*100.
            positive_class_contributions = contributions[:,:,1]

            tmp_data = []
    
            #loop over each case appending each feature and value to a dictionary
            for i in range(n_examples):

                key_list = []
                var_list = []

                for c, feature in zip(positive_class_contributions[i,:], self._feature_names):
    
                    key_list.append(feature)
                    var_list.append(round(100.0*c,2))
     
                tmp_data.append(dict(zip(key_list,var_list))) 
    
            #return a pandas DataFrame to do analysis on
            contributions_dataframe = pd.DataFrame(data=tmp_data)

            list_of_dfs.append(contributions_dataframe)

        return list_of_dfs 

    def tree_interpreter_simple(self):

        '''
        Method for intrepreting tree based ML models using treeInterpreter.
        Uses all data passed in to constructor
 
        ADD REFERENCE HERE SOMEWHERE

        '''

        #check to make sure model is of type Tree
        if (type(self._model).__name__ not in list_of_acceptable_tree_models):
            raise Exception(f'{model_name} model is not accepted for this method.')                

        #number of examples
        n_examples = self._examples.shape[0]

        print( f'Interpreting {n_examples} examples...')
        prediction, bias, contributions = ti.predict( self._model, self._examples)

        forecast_probabilities = self._model.predict_proba(self._examples)[:,1]*100.
        positive_class_contributions = contributions[:,:,1]

        tmp_data = []
    
        #loop over each case appending each feature and value to a dictionary
        for i in range(n_examples):

            key_list = []
            var_list = []

            for c, feature in zip(positive_class_contributions[i,:], self._feature_names):
    
                key_list.append(feature)
                var_list.append(round(100.0*c,2))
     
            tmp_data.append(dict(zip(key_list,var_list))) 
    
        #return a pandas DataFrame to do analysis on
        contributions_dataframe = pd.DataFrame(data=tmp_data)

        return contributions_dataframe 

    def compute_1d_partial_dependence(self, feature=None, **kwargs):

        '''
        Calculate the partial dependence.
        # Friedman, J., 2001: Greedy function approximation: a gradient boosting machine.Annals of Statistics,29 (5), 1189–1232.
        ##########################################################################
        Partial dependence plots fix a value for one or more predictors
        # for examples, passing these new data through a trained model, 
        # and then averaging the resulting predictions. After repeating this process
        # for a range of values of X*, regions of non-zero slope indicates that
        # where the ML model is sensitive to X* (McGovern et al. 2019). Only disadvantage is
        # that PDP do not account for non-linear interactions between X and the other predictors.
        #########################################################################

        Args: 
            feature : name of feature to compute PD for (string) 
        '''
    
        # check to make sure a feature is present...
        if (feature is None): raise Exception('Specify a feature')

        #check to make sure feature is valid
        if (feature not in self._feature_names): 
            raise Exception(f'Feature {feature} is not a valid feature')

        print("Computing 1-D partial dependence...")

        # get data in numpy format
        column_of_data = self._examples[feature].to_numpy()

        # define bins based on 10th and 90th percentiles
        variable_range = np.linspace(np.percentile(column_of_data, 10), 
                                     np.percentile(column_of_data, 90), num = 20)

        # define output array to store partial dependence values
        pdp_values = np.full(variable_range.shape[0], np.nan)

        # for each value, set all indices to the value, make prediction, store mean prediction
        for i, value in enumerate(variable_range):
        
            copy_df = self._examples.copy()
            copy_df.loc[:,feature] = value

            if (self._classification is True): 
                predictions = self._model.predict_proba( copy_df)[:,1]
            else:
                predictions = self._model.predict( copy_df)
            
            pdp_values[i] = np.mean(predictions)

        return pdp_values, variable_range

    def compute_2d_partial_dependence(self, features, **kwargs):

        '''
        Calculate the partial dependence.
        # Friedman, J., 2001: Greedy function approximation: a gradient boosting machine.Annals of Statistics,29 (5), 1189–1232.
        ##########################################################################
        Partial dependence plots fix a value for one or more predictors
        # for examples, passing these new data through a trained model, 
        # and then averaging the resulting predictions. After repeating this process
        # for a range of values of X*, regions of non-zero slope indicates that
        # where the ML model is sensitive to X* (McGovern et al. 2019). Only disadvantage is
        # that PDP do not account for non-linear interactions between X and the other predictors.
        #########################################################################

        Args: 
            feature : tuple of type string of predictor names

        '''
    
        # make sure there are two features...
        if (len(features) > 2): raise Exception(f'tuple of size {len(features)} is greater than 2')
        if (len(features) < 2): raise Exception(f'tuple of size {len(features)} is less than 2')

        # make sure both features are valid...
        if (feature[0] is None or feature[1] is None): 
            raise Exception('One or more features is of type None.')

        #check to make sure feature is valid
        if (feature[0] not in self._feature_names or feature[1] not in self._feature_names): 
            raise Exception(f'Feature {feature} is not a valid feature')


        # get data for both features
        values_for_var1 = self._examples[features[0]].to_numpy()
        values_for_var2 = self._examples[features[1]].to_numpy()

        # get ranges of data for both features
        var1_range = np.linspace(np.percentile(values_for_var1, 10), 
                                 np.percentile(values_for_var1, 90), num = 20 )
        var2_range = np.linspace(np.percentile(values_for_var2, 10), 
                                 np.percentile(values_for_var2, 90), num = 20 )

        # define 2-D grid
        pdp_values = np.full((var1_range.shape[0], var2_range.shape[0]), np.nan)

        # similar concept as 1-D, but for 2-D
        for i, value1 in enumerate(var1_range):
            for k, value2 in enumerate(var2_range):
                copy_df = self._examples.copy()
                copy_df.loc[features[0]] = value1
                copy_df.loc[features[1]] = value2

                if (self._classification is True): 
                    predictions = self._model.predict_proba( copy_df)[:,1]
                else:
                    predictions = self._model.predict( copy_df)

                pdp_values[i,k] = np.mean(predictions)

        return pdp_values, var1_range, var2_range

    def calculate_first_order_ale(self, feature=None, quantiles=None):

        """
            Computes first-order ALE function on single continuous feature data.

            Parameters
            ----------
            feature : string
                The name of the feature to consider.
            quantiles : array
                Quantiles of feature.
        """
        
        #TODO: incorporate the monte carlo aspect into these routines in a clean way...
<<<<<<< HEAD

        nbins = 15

=======
        nbins = 15 
        
>>>>>>> 490bc1af
        # make sure feature is set
        if (feature is None): raise Exception('Specify a feature.')

        # convert quantiles to array if list
        if isinstance(quantiles, list): quantiles = np.array(quantiles)

        if (quantiles is None):
            # Find the ranges to calculate the local effects over
            # Since the local effect is a deriative, it best to keep 
            # the bins equally spaced. 
            percentiles = np.percentile(df[feature].values, [5,95])
            quantiles = np.linspace(percentiles[0], percentiles[1], num=nbins)
<<<<<<< HEAD

=======
       
>>>>>>> 490bc1af
        # define ALE function
        ale = np.zeros(len(quantiles) - 1)

        # loop over all ranges
        for i in range(1, len(quantiles)):
    
            # get subset of data
            df_subset = self._examples[ (self._examples[feature]>= quantiles[i - 1]) & 
                                    (self._examples[feature] < quantiles[i])]

            # Without any observation, local effect on splitted area is null
            if len(subset) != 0:
                lower_bound = df_subset.copy()
                upper_bound = df_subset.copy()
<<<<<<< HEAD
                
                # The main ALE idea that compute prediction difference between same data except feature's one
                lower_bound[feature] = quantiles[i - 1]
                upper_bound[feature]  = quantiles[i]

=======
            
                # The main ALE idea that compute prediction difference between same data except feature's one
                lower_bound[feature] = quantiles[i - 1]
                upper_bound[feature]  = quantiles[i]
            
>>>>>>> 490bc1af
                if self._classification:
                    effect = 100.*(model.predict_proba(upper_bound)[:,1] - model.predict_proba(lower_bound)[:,1])
                else:
                    effect = model.predict(upper_bound) - model.predict(lower_bound)
              ale[i-1] = np.mean(effect)  
<<<<<<< HEAD

=======
        
>>>>>>> 490bc1af
        # The accumulated effect      
        ale = ale.cumsum()
        mean_ale = ale.mean()

        # Now we have to center ALE function in order to obtain null expectation for ALE function
        ALE -= mean_ale

        return ALE, mean_ale, quantiles

    def calculate_second_order_ALE(self, feature=None, quantiles=None):

        """
            Computes second-order ALE function on two continuous features data.

            Parameters
            ----------
            feature : string
                The name of the feature to consider.
            quantiles : array
                Quantiles of feature.
        """

        # make sure feature is set
        if (feature is None): raise Exception('Specify a feature.')

        # convert quantiles to array if list
        if isinstance(quantiles, list): quantiles = np.array(quantiles)

        if (quantiles is None):
            quantiles = np.linspace(np.percentile(self._examples,10), 
                                    np.percentile(self._examples,90), num = 20)

        # define ALE function
        ALE = np.zeros((quantiles.shape[1], quantiles.shape[1]))

        for i in range(1, len(quantiles[0])):
            for j in range(1, len(quantiles[1])):
                # Select subset of training data that falls within subset
                subset = train_set[(quantiles[0,i-1] <= self._examples[features[0]]) &
                                   (quantiles[0,i] > self._examples[features[0]]) &
                                   (quantiles[1,j-1] <= self._examples[features[1]]) &
                                   (quantiles[1,j] > self._examples[features[1]])]
                # Without any observation, local effect on splitted area is null
                if (len(subset) != 0):
                    
                    #get lower and upper bounds on accumulated grid
                    z_low = [subset.copy() for _ in range(2)]
                    z_up  = [subset.copy() for _ in range(2)]

                    # The main ALE idea that compute prediction difference between 
                    # same data except feature's one
                    z_low[0][features[0]] = quantiles[0, i - 1]
                    z_low[0][features[1]] = quantiles[1, j - 1]
                    z_low[1][features[0]] = quantiles[0, i]
                    z_low[1][features[1]] = quantiles[1, j - 1]
                    z_up[0][features[0]] = quantiles[0, i - 1]
                    z_up[0][features[1]] = quantiles[1, j]
                    z_up[1][features[0]] = quantiles[0, i]
                    z_up[1][features[1]] = quantiles[1, j]

                    if (self._classification is True):
                        ALE[i,j] += (self._model.predict_proba(z_up[1])[:,1] - 
                                     self._model.predict_proba(z_up[0])[:,1] - 
                                    (self._model.predict_proba(z_low[1])[:,1] -
                                     self._model.predict_proba(z_low[0])[:,1])).sum() / subset.shape[0]

                    else:
                        ALE[i,j] += (self._model.predict(z_up[1]) - 
                                     self._model.predict(z_up[0]) - 
                                    (self._model.predict(z_low[1]) -
                                     self._model.predict(z_low[0]))).sum() / subset.shape[0]

        # The accumulated effect
        ALE = np.cumsum(ALE, axis=0)

        # Now we have to center ALE function in order to obtain null expectation for ALE function
        ALE -= ALE.mean()  

        return ALE, quantiles

    def calculate_first_order_ALE_categorical(self, feature=None, 
                features_classes=None):

        """
            Computes first-order ALE function on single categorical feature data.

            Parameters
            ----------
            feature : string
                The name of the feature to consider.
            features_classes : list or string
                The values the feature can take.
        """

        # make sure feature is set
        if (feature is None): raise Exception('Specify a feature.')

        # get range of values of feature class if not set
        if (feature_classes is None): 
            features_classes = self._examples[feature].unique().to_list()

        num_cat = len(features_classes)
        ALE = np.zeros(num_cat)  # Final ALE function

        for i in range(num_cat):
            subset = self._examples[self._examples[feature] == features_classes[i]]

            # Without any observation, local effect on splitted area is null
            if len(subset) != 0:
                z_low = subset.copy()
                z_up = subset.copy()

                # The main ALE idea that compute prediction difference between same data except feature's one
                z_low[feature] = quantiles[i - 1]
                z_up[feature] = quantiles[i]

                if (self._classification is True):
                    ALE[i] += (self._model.predict_proba(z_up)[:,1] - 
                                   self._model.predict_proba(z_low)[:,1]).sum() / subset.shape[0]
                else:
                    ALE[i] += (self._model.predict(z_up) - 
                                   self._model.predict(z_low)).sum() / subset.shape[0]


        # The accumulated effect
        ALE = np.cumsum(ALE, axis=0)

        # Now we have to center ALE function in order to obtain null expectation for ALE function
        ALE -= ALE.mean()  

        return ALE

    def permutation_importance(
                               self, 
                               n_multipass_vars, 
                               evaluation_fn='auprc', 
                               subsample = 1.0, 
                               njobs=1,
                               nbootstrap = 1 
                               ):
        """
        Perform single or multipass permutation importance using Eli's code.

            Parameters:
            -----------
            n_multipass_vars : integer
                number of variables to calculate the multipass permutation importance for.
            evaluation_fn : string or callable
                evaluation function
            subsample: float 
                value of between 0-1 to subsample examples (useful for speedier results)
            njobs : interger or float
                if integer, interpreted as the number of processors to use for multiprocessing
                if float, interpreted as the fraction of proceesors to use
            nbootstrap: integer
                number of bootstrapp resamples 
        """
        if evaluation_fn.lower() == 'auc':
            evaluation_fn = roc_auc_score
            scoring_strategy = 'argmin_of_mean'
        elif evaluation_fn.lower() == 'auprc':
            evaluation_fn = average_precision_score
            scoring_strategy = 'argmin_of_mean'

        result = sklearn_permutation_importance( model = self._model,
                                                 scoring_data = (self._examples, self._targets),
                                                 evaluation_fn = evaluation_fn,
                                                 variable_names = self._feature_names,
                                                 scoring_strategy = scoring_strategy,
                                                 subsample=subsample,
                                                 nimportant_vars = n_multipass_vars,
                                                 njobs = njobs,
                                                 nbootstrap = nbootstrap)   
        return result 


<|MERGE_RESOLUTION|>--- conflicted
+++ resolved
@@ -313,14 +313,7 @@
         """
         
         #TODO: incorporate the monte carlo aspect into these routines in a clean way...
-<<<<<<< HEAD
-
         nbins = 15
-
-=======
-        nbins = 15 
-        
->>>>>>> 490bc1af
         # make sure feature is set
         if (feature is None): raise Exception('Specify a feature.')
 
@@ -333,11 +326,7 @@
             # the bins equally spaced. 
             percentiles = np.percentile(df[feature].values, [5,95])
             quantiles = np.linspace(percentiles[0], percentiles[1], num=nbins)
-<<<<<<< HEAD
-
-=======
-       
->>>>>>> 490bc1af
+        
         # define ALE function
         ale = np.zeros(len(quantiles) - 1)
 
@@ -352,29 +341,21 @@
             if len(subset) != 0:
                 lower_bound = df_subset.copy()
                 upper_bound = df_subset.copy()
-<<<<<<< HEAD
                 
                 # The main ALE idea that compute prediction difference between same data except feature's one
                 lower_bound[feature] = quantiles[i - 1]
                 upper_bound[feature]  = quantiles[i]
-
-=======
             
                 # The main ALE idea that compute prediction difference between same data except feature's one
                 lower_bound[feature] = quantiles[i - 1]
                 upper_bound[feature]  = quantiles[i]
             
->>>>>>> 490bc1af
                 if self._classification:
                     effect = 100.*(model.predict_proba(upper_bound)[:,1] - model.predict_proba(lower_bound)[:,1])
                 else:
                     effect = model.predict(upper_bound) - model.predict(lower_bound)
               ale[i-1] = np.mean(effect)  
-<<<<<<< HEAD
-
-=======
         
->>>>>>> 490bc1af
         # The accumulated effect      
         ale = ale.cumsum()
         mean_ale = ale.mean()
