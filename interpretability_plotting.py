#import matplotlib 
#matplotlib.use('Agg')

import matplotlib.pyplot as plt
import numpy as np
from matplotlib.ticker import FormatStrFormatter
from .utils import combine_like_features

# Set up the font sizes for matplotlib
FONT_SIZE = 16
BIG_FONT_SIZE = FONT_SIZE + 2
LARGE_FONT_SIZE = FONT_SIZE + 4
HUGE_FONT_SIZE = FONT_SIZE + 6
SMALL_FONT_SIZE = FONT_SIZE - 2
TINY_FONT_SIZE = FONT_SIZE - 4
TEENSIE_FONT_SIZE = FONT_SIZE - 8
font_sizes = {
    'teensie': TEENSIE_FONT_SIZE,
    'tiny': TINY_FONT_SIZE,
    'small': SMALL_FONT_SIZE,
    'normal': FONT_SIZE,
    'big': BIG_FONT_SIZE,
    'large': LARGE_FONT_SIZE,
    'huge': HUGE_FONT_SIZE,
}
plt.rc('font', size=FONT_SIZE)
plt.rc('axes', titlesize=FONT_SIZE)
plt.rc('axes', labelsize=FONT_SIZE)
plt.rc('xtick', labelsize=TINY_FONT_SIZE)
plt.rc('ytick', labelsize=TEENSIE_FONT_SIZE)
plt.rc('legend', fontsize=FONT_SIZE)
plt.rc('figure', titlesize=BIG_FONT_SIZE)

line_colors = ['orangered', 'darkviolet', 'darkslategray', 'darkorange', 'darkgreen']

# class BasePlot():
# 
#     def __init__(n_panels, **kwargs):
# 
#         self._n_panels = n_panels
#         self._n_columns = kwargs.get('n_columns', 3)
#         self._figsize = kwargs.get('figsize', (6.4,4.8))
#         self._wspace = kwargs.get('wspace', 0.4)
#         self._hspace = kwargs.get('hspace', 0.3)
#         self._sharex = kwargs.get('sharex', False)
#         self._sharey = kwargs.get('sharey', False)
#         
#     def create_subplots(self):
# 
#         """
#         Create a series of subplots (MxN) based on the 
#         number of panels and number of columns (optionally)
#         """
#         
#         n_rows    = int(self._n_panels / self._n_columns)
#         extra_row = 0 if (self._n_panels % self._n_columns) == 0 else 1
# 
#         fig, axes = plt.subplots(self._n_rows+extra_row, self._n_columns, 
#                     sharex=self._sharex, sharey=self._sharey, figsize=self._figsize)
# 
#         plt.subplots_adjust(wspace = self._wspace, hspace = self._hspace)
# 
#         n_axes_to_delete = len(axes.flat) - self._n_panels
# 
#         if (n_axes_to_delete > 0):
#             for i in range(n_axes_to_delete):
#                 fig.delaxes(axes.flat[-(i+1)])
#     
#         return fig, axes
    
class InterpretabilityPlotting:

    def create_subplots(self, n_panels, **kwargs):

        """
        Create a series of subplots (MxN) based on the 
        number of panels and number of columns (optionally)
        """

        n_columns = kwargs.get('n_columns', 3)
        figsize   = kwargs.get('figsize', (6.4,4.8))
        wspace    = kwargs.get('wspace', 0.4)
        hspace    = kwargs.get('hspace', 0.3)
        sharex    = kwargs.get('sharex', False)
        sharey    = kwargs.get('sharey', False)
        
        n_rows    = int(n_panels / n_columns)
        extra_row = 0 if (n_panels % n_columns) ==0 else 1

        fig, axes = plt.subplots(n_rows+extra_row, n_columns, sharex=sharex, 
                                    sharey=sharey, figsize=figsize, dpi=300)
        plt.subplots_adjust(wspace = wspace, hspace = hspace)

        n_axes_to_delete = len(axes.flat) - n_panels

        if n_axes_to_delete > 0:
            for i in range(n_axes_to_delete):
                fig.delaxes(axes.flat[-(i+1)])
    
        return fig, axes

    def set_major_axis_labels(self, fig, xlabel=None, ylabel_left=None, 
                                ylabel_right=None, **kwargs):
        """
        Generate a single X- and Y-axis labels for 
        a series of subplot panels 
        """

        fontsize = kwargs.get('fontsize', 15)
        labelpad = kwargs.get('labelpad', 25)

        # add a big axis, hide frame
        ax = fig.add_subplot(111, frameon=False)

        # hide tick and tick label of the big axis
        plt.tick_params(labelcolor='none', top=False, bottom=False, left=False, right=False)

        # set axes labels
        ax.set_xlabel(xlabel,      fontsize=fontsize, labelpad=labelpad)
        ax.set_ylabel(ylabel_left, fontsize=fontsize, labelpad=labelpad)
        
        if ylabel_right is not None:
            ax_right = fig.add_subplot(1,1,1, sharex=ax, frameon=False)
            plt.tick_params(labelcolor='none', top=False, bottom=False, left=False, right=False)

            ax_right.yaxis.set_label_position("right")
            ax_right.set_ylabel(ylabel_right, labelpad=labelpad, fontsize=fontsize)

    def add_histogram_axis(self, ax, data, **kwargs):

        color     = kwargs.get('color', 'lightblue')
        edgecolor = kwargs.get('color', 'white')

        cnt, bins, patches = ax.hist( data, bins='auto', alpha=0.3, color=color,
                                        density=True, edgecolor=edgecolor)
        
        area = np.dot(cnt, np.diff(bins))
        hist_ax = ax.twinx()
        hist_ax.grid('off')

        # align the twinx axis
        lb, ub = ax.get_ylim()
        hist_ax.set_ylim(lb / area, ub / area)

        return hist_ax

    def line_plot(self, ax, xdata, ydata, **kwargs):

        """
        Plots a curve of data
        """

        linewidth = kwargs.get('linewidth', 2.0)    
        linestyle = kwargs.get('linestyle', '-')
        color     = kwargs.get('color', 'blue')

        ax.plot(xdata, ydata, color=color, linewidth=linewidth, linestyle=linestyle)

    def confidence_interval_plot(self, ax, xdata, ydata, **kwargs):

        """
        Plot Confidence Intervals
        """

        facecolor = kwargs.get('facecolor', 'r')

        # get mean curve
        mean_ydata = np.mean(ydata, axis=0)

        # plot mean curve
        self.line_plot(ax, xdata, mean_ydata, **kwargs)

        # get confidence interval bounds
        lower_bound, upper_bound = np.percentile(ydata, [2.5, 97.5], axis=0)

        # fill between CI bounds
        ax.fill_between(xdata, lower_bound, upper_bound, facecolor=facecolor, alpha=0.4)


    def plot_1d_pd(self, feature_dict, **kwargs):

        """
        Generic function for 1-D PDP
        """

        hspace = kwargs.get('hspace', 0.5)
        ylim   = kwargs.get('ylim', [25,50])
        color  = kwargs.get('color', 'blue')

        # get the number of panels which will be length of feature dictionary
        n_panels = len(feature_dict.keys())

        # create subplots, one for each feature
        fig, axes = self.create_subplots(n_panels=n_panels, hspace=hspace, figsize=(8,6))

        # loop over each feature and add relevant plotting stuff
        for ax, feature in zip(axes.flat, feature_dict.keys()):

            for i, model in enumerate(feature_dict[feature].keys()):

                xdata     = feature_dict[feature][model]['xdata1']
                ydata     = feature_dict[feature][model]['pd_values']
                hist_data = feature_dict[feature][model]['hist_data']

                # add histogram
                hist_ax = self.add_histogram_axis(ax, np.clip(hist_data, xdata[0], xdata[-1]))
            
                # depending on number of bootstrap examples, do CI plot or just mean
                if (ydata.shape[0] > 1):
                    self.confidence_interval_plot(hist_ax, xdata, ydata, **kwargs)
                else:
                    self.line_plot(hist_ax, xdata, ydata[0,:], **kwargs)

                ax.set_xlabel(feature, fontsize=10)
                hist_ax.axhline(y=0.0, color="k", alpha=0.8)
                hist_ax.set_ylim([ydata.min(), ydata.max()])

        self.set_major_axis_labels(fig, xlabel=None, ylabel_left='Relative Frequency',
                                ylabel_right='Mean Probability (%)', **kwargs)

        plt.show()

        return fig, axes

    def plot_2d_pd(self, feature_dict, **kwargs):

        """
        Generic function for 2-D PDP
        """

        hspace = kwargs.get('hspace', 0.5)
        ylim   = kwargs.get('ylim', [25,50])
        cmap   = kwargs.get('cmap', 'bwr')
        levels = 20

        # get the number of panels which will be length of feature dictionary
        n_panels = len(feature_dict.keys())

        # create subplots, one for each feature
        fig, axes = self.create_subplots(n_panels=n_panels, hspace=hspace, figsize=(8,6))

        # loop over each feature and add relevant plotting stuff
        for ax, feature in zip(axes.flat, feature_dict.keys()):

            xdata1     = feature_dict[feature]['xdata1']
            xdata2     = feature_dict[feature]['xdata2']
            ydata      = feature_dict[feature]['pd_values']

            print(ydata[0,:,:])

            # can only do a contour plot with 2-d data
            x, y = np.meshgrid(xdata1, xdata2)
        
            cf = ax.contourf(x, y, ydata[0,:,:], cmap=cmap, levels=levels, alpha=0.75)
        
            fig.colorbar(cf, ax)
      
            ax.set_xlabel(feature[0], fontsize=10)
            ax.set_ylabel(feature[1], fontsize=10)

            ax.set_ylim(ylim)

        self.set_major_axis_labels(fig, xlabel=None, ylabel_left='Relative Frequency',
                                ylabel_right='Mean Probability (%)', **kwargs)

        plt.show()

        return fig, axes

    def plot_ale(self, feature_dict, **kwargs):

        """
        Generic function for 1st order ALE
        """

        hspace = kwargs.get('hspace', 0.5)
        ylim   = kwargs.get('ylim', [-15,15])
        color  = kwargs.get('color', 'blue')

        # get the number of panels which will be length of feature dictionary
        n_panels = len(feature_dict.keys())

        # create subplots, one for each feature
        fig, axes = self.create_subplots(n_panels=n_panels, hspace=hspace, figsize=(8,6))

        # loop over each feature and add relevant plotting stuff
        for ax, feature in zip(axes.flat, feature_dict.keys()):

            for i, model in enumerate(feature_dict[feature].keys()):

                xdata     = feature_dict[feature][model]['xdata1']
                xdata = 0.5 * (xdata[1:] + xdata[:-1])

                ydata     = feature_dict[feature][model]['ale_values']
                hist_data = feature_dict[feature][model]['hist_data']

                # add histogram
                hist_ax = self.add_histogram_axis(ax, np.clip(hist_data, xdata[0], xdata[-1]))
            
                # depending on number of bootstrap examples, do CI plot or just mean
                if (ydata.shape[0] > 1):
                    self.confidence_interval_plot(hist_ax, xdata, ydata, **kwargs)
                else:
                    self.line_plot(hist_ax, xdata, ydata[0,:], **kwargs)

                ax.set_xlabel(feature, fontsize=10)
                hist_ax.axhline(y=0.0, color="k", alpha=0.8)
                hist_ax.set_ylim(ylim)

        self.set_major_axis_labels(fig, xlabel=None, ylabel_left='Relative Frequency',
                                ylabel_right='Mean Probability (%)', **kwargs)

        plt.show()

        return fig, axes

    
    def autolabel(self, rects, ax):
        """
        Attach a text label to the right/left of each bar
        """
        for rect in rects:
            width = rect.get_width()
            ax.text(rect.get_x() + rect.get_height()/2., 1.05*width,
                    '%d' % int(width), ha ='center', va='bottom')
    

    def _ti_plot(self, dict_to_use, key, ax=None, 
            to_only_varname=None,
            n_vars=12, 
            other_label='Other Predictors'):
        """
        Plot the tree interpreter.
        """
        contrib  = []
        varnames = []

        # return nothing if dictionary is empty
        if len(dict_to_use) == 0: return

        for var in list(dict_to_use.keys()):
            try:
                contrib.append(dict_to_use[var]["Mean Contribution"])
            except:
                contrib.append(dict_to_use[var])

            if to_only_varname is None:
                varnames.append(var)
            else:
                varnames.append(to_only_varname(var))

        final_pred = np.sum(contrib)
<<<<<<< HEAD
                
=======

>>>>>>> 121520cd
        if to_only_varname is not None:
            contrib, varnames = combine_like_features(contrib, varnames)
        
        
        bias_index = varnames.index('Bias')
<<<<<<< HEAD
        
        bias = contrib[bias_index] 
        
=======
        bias = contrib[bias_index] 

        # Remove the bias term (neccesary for cases where
        # the data resampled to be balanced; the bias is 50% in that cases
        # and will much higher than separate contributions of the other predictors)
>>>>>>> 121520cd
        varnames.pop(bias_index)
        contrib.pop(bias_index)
        
        varnames=np.array(varnames)
        contrib=np.array(contrib)
        
        varnames = np.append(varnames[:n_vars], other_label)
        contrib = np.append(contrib[:n_vars],sum(contrib[n_vars:]))
        
        sorted_idx = np.argsort(contrib)[::-1]
        contrib = contrib[sorted_idx]
        varnames = varnames[sorted_idx]
<<<<<<< HEAD
        
=======

>>>>>>> 121520cd
        bar_colors = ['seagreen' if c > 0 else 'tomato' for c in contrib]
        y_index = range(len(contrib))
        
        # Despine
        ax.spines['right'].set_visible(False)
        ax.spines['top'].set_visible(False)
        ax.spines['left'].set_visible(False)
        ax.spines['bottom'].set_visible(False)
        
        
        rects = ax.barh(y=y_index, 
                width=contrib,
                height=0.8,
                alpha=0.8,
                color = bar_colors,
                zorder = 2
               )
        
        ax.tick_params(axis=u'both', which=u'both', length=0)
        
        vals = ax.get_xticks()
        for tick in vals:
            ax.axvline(x=tick, linestyle='dashed', alpha=0.4, color='#eeeeee', zorder=1)
        
        
        ax.set_yticks(y_index)
        ax.set_yticklabels(varnames)
        
<<<<<<< HEAD
        factor = 0.25
        neg_factor = 1.75
        
        for i, c in enumerate(np.round(contrib, 2)):
=======
        pos_extra = 0.5
        neg_extra = 0.25
        
        if all(contrib>0):
            neg_extra=0
        elif all(contrib<0):
            pos_extra=0

        min_value = np.min(contrib) - 0.5
        max_value = np.max(contrib) + 1.5

        for i, c in enumerate(np.round(contrib,2)):
>>>>>>> 121520cd
            if c > 0:   
                ax.text(c + factor, i + .25, str(c), 
                        color='k', 
                        fontweight='bold', 
                        alpha=0.8, fontsize=8)
            else:
                ax.text(c - neg_factor, i + .25, str(c), 
                        color='k', 
                        fontweight='bold', 
<<<<<<< HEAD
                        alpha=0.8, fontsize=10)

        ax.set_xlim([np.min(contrib)-neg_factor, np.max(contrib)+factor])
       
=======
                        alpha=0.8, fontsize=8)
                
        ax.set_xlim([min_value, max_value])
>>>>>>> 121520cd
        
        ax.text(0.72, 0.09, f'Bias : {bias:.2f}', fontsize=7,
                          alpha=0.7, ha='center', va='center', ma='left', transform=ax.transAxes)
        ax.text(0.75, 0.155, f'Final Pred. : {final_pred:.2f}', fontsize=7,
                          alpha=0.7, ha='center', va='center', ma='left', transform=ax.transAxes)

        # make the horizontal plot go with the highest value at the top
        ax.invert_yaxis()
        
    def plot_treeinterpret(self, result_dict, to_only_varname=None, **kwargs):
        '''
        Plot the results of tree interpret

        Args:
        ---------------
            result : pandas.Dataframe
                a single row/example from the 
                result dataframe from tree_interpreter_simple
        '''

        hspace = kwargs.get('hspace', 0.5)
        wspace = kwargs.get('wspace', 0.7)

        # get the number of panels which will be the number of ML models in dictionary
        n_panels = len(result_dict.keys())

        # loop over each model creating one panel per model
        for model_name in result_dict.keys():
    
            # try for all_data/average data
            if 'all_data' in result_dict[model_name].keys():

                fig = self._ti_plot(result_dict[model_name]['all_data'], to_only_varname=to_only_varname)
        
            # must be performanced based
            else:   

                # create subplots, one for each feature
                fig, sub_axes = self.create_subplots(n_panels=4, n_columns=2, 
                                                     hspace=hspace, 
                                                     wspace=wspace,
                                                     sharex=False, 
                                                     sharey=False, figsize=(8,6))

                for sax, perf_key in zip(sub_axes.flat, list(result_dict[model_name].keys())):
                    print(perf_key)
                    self._ti_plot(result_dict[model_name][perf_key], ax=sax, key = perf_key,
                                  to_only_varname=to_only_varname)
                    sax.set_title(perf_key.upper().replace('_', ' '), fontsize=15)

        return fig

    def plot_variable_importance(self, importance_dict, multipass=True, ax=None, filename=None, 
                        readable_feature_names={}, feature_colors=None, metric = "Validation AUPRC",
                             relative=False, num_vars_to_plot=None, diagnostics=0, title='', **kwargs):

        """Plots any variable importance method for a particular estimator
        :param importance_dict: Dictionary of ImportanceResult objects returned by PermutationImportance
        :param filename: string to place the file into (including directory and '.png')
        :param multipass: whether to plot multipass or singlepass results. Default to True
        :param relative: whether to plot the absolute value of the results or the results relative to the original. Defaults
            to plotting the absolute results
        :param num_vars_to_plot: number of top variables to actually plot (cause otherwise it won't fit)
        :param diagnostics: 0 for no printouts, 1 for all printouts, 2 for some printouts. defaults to 0
        """

        hspace = kwargs.get('hspace', 0.5)

        # get the number of panels which will be the number of ML models in dictionary
        n_panels = len(importance_dict.keys())

        # create subplots, one for each feature
        fig, axes = self.create_subplots(n_panels=n_panels, hspace=hspace, figsize=(8,6))

        # loop over each model creating one panel per model
        for model_name, ax in zip(importance_dict.keys(), axes.flat):

            importance_obj = importance_dict[model_name]

            rankings = importance_obj.retrieve_multipass(
                ) if multipass else importance_obj.retrieve_singlepass()
        
            if num_vars_to_plot is None and multipass:
                num_vars_to_plot == len(list(rankings.keys()))

            original_score = importance_obj.original_score

            try:
                len(original_score)
            except:
                bootstrapped = False
            else:
                bootstrapped = True

            if bootstrapped:
                original_score_mean = np.mean(original_score)
            else:
                original_score_mean = original_score

            # Sort by increasing rank
            sorted_var_names = list(rankings.keys())
            sorted_var_names.sort(key=lambda k: rankings[k][0])
            sorted_var_names = sorted_var_names[:min(num_vars_to_plot, len(rankings))]
            scores = [rankings[var][1] for var in sorted_var_names]

            colors_to_plot = [self.variable_to_color(var, feature_colors) for var in [
                "Original Score", ] + sorted_var_names]
            variable_names_to_plot = [" {}".format(
                var) for var in self.convert_vars_to_readable(["Original Score", ] + sorted_var_names, readable_feature_names)]

            if bootstrapped:
                if relative:
                    scores_to_plot = np.array([original_score_mean, ] + [np.mean(score)
                                                                     for score in scores]) / original_score_mean
                else:
                    scores_to_plot = np.array(
                        [original_score_mean, ] + [np.mean(score) for score in scores])
                ci = np.array([np.abs(np.mean(score) - np.percentile(score, [2.5, 97.5]))
                           for score in np.r_[[original_score, ], scores]]).transpose()
            else:
                if relative:
                    scores_to_plot = np.array(
                        [original_score_mean, ] + scores) / original_score_mean
                else:
                    scores_to_plot = np.array(
                        [original_score_mean, ] + scores)
                ci = np.array([[0, 0]
                           for score in np.r_[[original_score, ], scores]]).transpose()

            method = "%s Permutation Importance" % (
                "Multipass" if multipass else "Singlepass")

            # Actually make plot
#             if ax is None:
#                 fig, ax = plt.subplots(figsize=(8, 6))

            if bootstrapped:
                ax.barh(np.arange(len(scores_to_plot)),
                     scores_to_plot, linewidth=1, edgecolor='black', color=colors_to_plot, 
                     xerr=ci, capsize=4, ecolor='grey', error_kw=dict(alpha=0.4))
            else:
                ax.barh(np.arange(len(scores_to_plot)),
                     scores_to_plot, linewidth=1, edgecolor='black', color=colors_to_plot)

            # Put the variable names _into_ the plot
            for i in range(len(variable_names_to_plot)):
                ax.text(0, i, variable_names_to_plot[i],
                     va="center", ha="left", size=font_sizes['teensie'])
            if relative:
                ax.axvline(1, linestyle=':', color='grey')
                ax.text(1, len(variable_names_to_plot) / 2, "original score = %0.3f" % original_score_mean,
                     va='center', ha='left', size=font_sizes['teensie'], rotation=270)
                ax.set_xlabel("Percent of Original Score")
                ax.set_xlim([0, 1.2])
            else:
                ax.axvline(original_score_mean, linestyle=':', color='grey')
                ax.text(original_score_mean, len(variable_names_to_plot) / 2, "original score",
                     va='center', ha='left', size=font_sizes['teensie'], rotation=270)

            ax.set_yticks([])
            ax.set_xticks([0, 0.2, 0.4, 0.6, 0.8, 1.0])

            # make the horizontal plot go with the highest value at the top
            ax.invert_yaxis()

    def save_figure(self, fig, fname, bbox_inches="tight", dpi=300, aformat="png"):
        """ Saves the current figure """
        return plt.savefig(fname, bbox_inches=bbox_inches, dpi=dpi, format=aformat)


    # You can fill this in by using a dictionary with {var_name: legible_name}
    def convert_vars_to_readable(self, variables_list, VARIABLE_NAMES_DICT):
        """Substitutes out variable names for human-readable ones
        :param variables_list: a list of variable names
        :returns: a copy of the list with human-readable names
        """
        human_readable_list = list()
        for var in variables_list:
            if var in VARIABLE_NAMES_DICT:
                human_readable_list.append(VARIABLE_NAMES_DICT[var])
            else:
                human_readable_list.append(var)
        return human_readable_list

    # This could easily be expanded with a dictionary
    def variable_to_color(self, var, VARIABLES_COLOR_DICT):
        '''
        Returns the color for each variable.
        '''
        if var == 'Original Score':
            return 'lightcoral'
        else:
            if VARIABLES_COLOR_DICT is None:
                return 'lightgreen'
            else:
                return VARIABLES_COLOR_DICT[var]<|MERGE_RESOLUTION|>--- conflicted
+++ resolved
@@ -350,27 +350,17 @@
                 varnames.append(to_only_varname(var))
 
         final_pred = np.sum(contrib)
-<<<<<<< HEAD
-                
-=======
-
->>>>>>> 121520cd
+        
         if to_only_varname is not None:
             contrib, varnames = combine_like_features(contrib, varnames)
         
         
         bias_index = varnames.index('Bias')
-<<<<<<< HEAD
-        
-        bias = contrib[bias_index] 
-        
-=======
         bias = contrib[bias_index] 
 
         # Remove the bias term (neccesary for cases where
         # the data resampled to be balanced; the bias is 50% in that cases
         # and will much higher than separate contributions of the other predictors)
->>>>>>> 121520cd
         varnames.pop(bias_index)
         contrib.pop(bias_index)
         
@@ -383,11 +373,7 @@
         sorted_idx = np.argsort(contrib)[::-1]
         contrib = contrib[sorted_idx]
         varnames = varnames[sorted_idx]
-<<<<<<< HEAD
-        
-=======
-
->>>>>>> 121520cd
+
         bar_colors = ['seagreen' if c > 0 else 'tomato' for c in contrib]
         y_index = range(len(contrib))
         
@@ -416,25 +402,10 @@
         ax.set_yticks(y_index)
         ax.set_yticklabels(varnames)
         
-<<<<<<< HEAD
         factor = 0.25
         neg_factor = 1.75
         
         for i, c in enumerate(np.round(contrib, 2)):
-=======
-        pos_extra = 0.5
-        neg_extra = 0.25
-        
-        if all(contrib>0):
-            neg_extra=0
-        elif all(contrib<0):
-            pos_extra=0
-
-        min_value = np.min(contrib) - 0.5
-        max_value = np.max(contrib) + 1.5
-
-        for i, c in enumerate(np.round(contrib,2)):
->>>>>>> 121520cd
             if c > 0:   
                 ax.text(c + factor, i + .25, str(c), 
                         color='k', 
@@ -444,16 +415,10 @@
                 ax.text(c - neg_factor, i + .25, str(c), 
                         color='k', 
                         fontweight='bold', 
-<<<<<<< HEAD
-                        alpha=0.8, fontsize=10)
+                        alpha=0.8, fontsize=8)
 
         ax.set_xlim([np.min(contrib)-neg_factor, np.max(contrib)+factor])
-       
-=======
-                        alpha=0.8, fontsize=8)
-                
-        ax.set_xlim([min_value, max_value])
->>>>>>> 121520cd
+      
         
         ax.text(0.72, 0.09, f'Bias : {bias:.2f}', fontsize=7,
                           alpha=0.7, ha='center', va='center', ma='left', transform=ax.transAxes)
