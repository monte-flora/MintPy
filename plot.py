--- conflicted
+++ resolved
@@ -127,25 +127,12 @@
 
         linewidth = kwargs.get('linewidth', 2.0)
         linestyle = kwargs.get('linestyle', '-')
-<<<<<<< HEAD
-<<<<<<< HEAD
-        
+
         if 'color' not in kwargs:
             kwargs['color'] = blue
     
         ax.plot(xdata, ydata, linewidth=linewidth, linestyle=linestyle, **kwargs)
-=======
-        color = kwargs.get('color', 'blue')
-
-        ax.plot(xdata, ydata, color=color, linewidth=linewidth, linestyle=linestyle)
->>>>>>> 3afc26645a06a7f82f062ea5e1edd03cc8d702ef
-
-=======
-        color = kwargs.get('color', 'blue')
-
-        ax.plot(xdata, ydata, color=color, linewidth=linewidth, linestyle=linestyle)
-
->>>>>>> 3afc2664
+
     def confidence_interval_plot(self, ax, xdata, ydata, **kwargs):
         """
         Plot Confidence Intervals
